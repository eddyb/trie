--- conflicted
+++ resolved
@@ -1,6 +1,6 @@
 [package]
 name = "memory-db"
-version = "0.9.1"
+version = "0.9.2"
 authors = ["Parity Technologies <admin@parity.io>"]
 description = "In-memory implementation of hash-db, useful for tests"
 repository = "https://github.com/paritytech/parity-common"
@@ -8,20 +8,12 @@
 
 [dependencies]
 heapsize = "0.4"
-<<<<<<< HEAD
-hash-db = { path = "../hash-db", default-features = false }
+hash-db = { path = "../hash-db", default-features = false, version = "0.9.0"}
 hashbrown = "0.1"
 
 [dev-dependencies]
-keccak-hasher = { path = "../test-support/keccak-hasher", default-features = false }
-criterion = "0.1.2"
-=======
-hash-db = { path = "../hash-db", version = "0.9.0"}
-
-[dev-dependencies]
-keccak-hasher = { path = "../test-support/keccak-hasher", version = "0.2.1"}
+keccak-hasher = { path = "../test-support/keccak-hasher", default-features = false, version = "0.2.1"}
 criterion = "0.2.8"
->>>>>>> 696a380c
 
 [features]
 default = ["std"]
