--- conflicted
+++ resolved
@@ -116,22 +116,13 @@
 	}
 
 	// decode a node from encoded bytes without getting its children.
-<<<<<<< HEAD
 	fn from_encoded<'a, 'b, C, H, N>(
 		data: &'a[u8],
-		db: &HashDB<H, DBValue>,
+		db: &dyn HashDB<H, DBValue>,
 		storage: &'b mut NodeStorage<H::Out>,
 	) -> Self
 		where
 			N: NibbleOps, C: NodeCodec<H, N>, H: Hasher<Out = O>,
-=======
-	fn from_encoded<C, H>(
-		data: &[u8],
-		db: &dyn HashDB<H, DBValue>,
-		storage: &mut NodeStorage<H::Out>,
-	) -> Self
-	where C: NodeCodec<H>, H: Hasher<Out = O>,
->>>>>>> eeac2c30
 	{
 		let dec_children = |encoded_children: IterChildSliceIx<N::ChildSliceIx>, storage: &'b mut NodeStorage<H::Out>| {
 			let mut res = Vec::with_capacity(N::ChildSliceIx::NIBBLE_LEN);
@@ -352,19 +343,11 @@
 where
 	L: TrieLayOut,
 {
-<<<<<<< HEAD
 	storage: NodeStorage<TrieHash<L>>,
-	db: &'a mut HashDB<L::H, DBValue>,
+	db: &'a mut dyn HashDB<L::H, DBValue>,
 	root: &'a mut TrieHash<L>,
 	root_handle: NodeHandle<TrieHash<L>>,
 	death_row: HashSet<(TrieHash<L>, (ElasticArray36<u8>, (u8,u8)))>,
-=======
-	storage: NodeStorage<H::Out>,
-	db: &'a mut dyn HashDB<H, DBValue>,
-	root: &'a mut H::Out,
-	root_handle: NodeHandle<H::Out>,
-	death_row: HashSet<(H::Out, NodeKey)>,
->>>>>>> eeac2c30
 	/// The number of hash operations this trie has performed.
 	/// Note that none are performed until changes are committed.
 	hash_count: usize,
@@ -375,15 +358,9 @@
 	L: TrieLayOut,
 {
 	/// Create a new trie with backing database `db` and empty `root`.
-<<<<<<< HEAD
-	pub fn new(db: &'a mut HashDB<L::H, DBValue>, root: &'a mut TrieHash<L>) -> Self {
+	pub fn new(db: &'a mut dyn HashDB<L::H, DBValue>, root: &'a mut TrieHash<L>) -> Self {
 		*root = L::C::hashed_null_node();
 		let root_handle = NodeHandle::Hash(L::C::hashed_null_node());
-=======
-	pub fn new(db: &'a mut dyn HashDB<H, DBValue>, root: &'a mut H::Out) -> Self {
-		*root = C::hashed_null_node();
-		let root_handle = NodeHandle::Hash(C::hashed_null_node());
->>>>>>> eeac2c30
 
 		TrieDBMut {
 			storage: NodeStorage::empty(),
@@ -398,17 +375,10 @@
 	/// Create a new trie with the backing database `db` and `root.
 	/// Returns an error if `root` does not exist.
 	pub fn from_existing(
-<<<<<<< HEAD
-		db: &'a mut HashDB<L::H, DBValue>,
+		db: &'a mut dyn HashDB<L::H, DBValue>,
 		root: &'a mut TrieHash<L>,
 	) -> Result<Self, TrieHash<L>, CError<L>> {
 		if !db.contains(root, EMPTY_PREFIX) {
-=======
-		db: &'a mut dyn HashDB<H, DBValue>,
-		root: &'a mut H::Out,
-	) -> Result<Self, H::Out, C::Error> {
-		if !db.contains(root, nibbleslice::EMPTY_ENCODED) {
->>>>>>> eeac2c30
 			return Err(Box::new(TrieError::InvalidStateRoot(*root)));
 		}
 
@@ -423,20 +393,12 @@
 		})
 	}
 	/// Get the backing database.
-<<<<<<< HEAD
-	pub fn db(&self) -> &HashDB<L::H, DBValue> {
-=======
-	pub fn db(&self) -> &dyn HashDB<H, DBValue> {
->>>>>>> eeac2c30
+	pub fn db(&self) -> &dyn HashDB<L::H, DBValue> {
 		self.db
 	}
 
 	/// Get the backing database mutably.
-<<<<<<< HEAD
-	pub fn db_mut(&mut self) -> &mut HashDB<L::H, DBValue> {
-=======
-	pub fn db_mut(&mut self) -> &mut dyn HashDB<H, DBValue> {
->>>>>>> eeac2c30
+	pub fn db_mut(&mut self) -> &mut dyn HashDB<L::H, DBValue> {
 		self.db
 	}
 
@@ -1467,7 +1429,7 @@
 		LayoutOri, BitMap16};
 
 	fn populate_trie<'db>(
-		db: &'db mut HashDB<KeccakHasher, DBValue>,
+		db: &'db mut dyn HashDB<KeccakHasher, DBValue>,
 		root: &'db mut <KeccakHasher as Hasher>::Out,
 		v: &[(Vec<u8>, Vec<u8>)]
 	) -> RefTrieDBMut<'db> {
@@ -1488,7 +1450,7 @@
 	}
 
 	fn populate_trie_no_ext<'db>(
-		db: &'db mut HashDB<KeccakHasher, DBValue>,
+		db: &'db mut dyn HashDB<KeccakHasher, DBValue>,
 		root: &'db mut <KeccakHasher as Hasher>::Out,
 		v: &[(Vec<u8>, Vec<u8>)]
 	) -> RefTrieDBMutNoExt<'db> {
