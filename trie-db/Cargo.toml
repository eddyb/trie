--- conflicted
+++ resolved
@@ -1,10 +1,6 @@
 [package]
 name = "trie-db"
-<<<<<<< HEAD
-version = "0.11.1"
-=======
-version = "0.12.1"
->>>>>>> 0d914acf
+version = "0.12.2"
 authors = ["Parity Technologies <admin@parity.io>"]
 description = "Merkle-Patricia Trie generic over key hasher and node encoding"
 repository = "https://github.com/paritytech/parity-common"
@@ -12,34 +8,19 @@
 
 [dependencies]
 log = "0.4"
-<<<<<<< HEAD
 rand = { version = "0.6", default-features = false }
-elastic-array = { version = "0.10.2", default-features = false }
-hash-db = { path = "../hash-db", default-features = false, version = "0.11.1"}
+elastic-array = { version = "0.10", default-features = false }
+hash-db = { path = "../hash-db", default-features = false, version = "0.12.2"}
 hashmap_core = { version = "0.1" }
 
 [dev-dependencies]
 env_logger = "0.6"
-memory-db = { path = "../memory-db", version = "0.11.1" }
-trie-root = { path = "../trie-root", version = "0.11.1"}
-trie-standardmap = { path = "../test-support/trie-standardmap", version = "0.11.1" }
-keccak-hasher = { path = "../test-support/keccak-hasher", version = "0.11.1" }
+memory-db = { path = "../memory-db", version = "0.12.2" }
+trie-root = { path = "../trie-root", version = "0.12.2"}
+trie-standardmap = { path = "../test-support/trie-standardmap", version = "0.12.2" }
+keccak-hasher = { path = "../test-support/keccak-hasher", version = "0.12.2" }
 # DISABLE the following line when publishing until cyclic dependencies are resolved https://github.com/rust-lang/cargo/issues/4242
-reference-trie = { path = "../test-support/reference-trie", version = "0.11.1" }
-=======
-rand = "0.6"
-elastic-array = "0.10"
-hash-db = { path = "../hash-db" , version = "0.12.0"}
-
-[dev-dependencies]
-env_logger = "0.6"
-memory-db = { path = "../memory-db", version = "0.12.0" }
-trie-root = { path = "../trie-root", version = "0.12.0"}
-trie-standardmap = { path = "../test-support/trie-standardmap", version = "0.12.0" }
-keccak-hasher = { path = "../test-support/keccak-hasher", version = "0.12.0" }
-# DISABLE the following line when publishing until cyclic dependencies are resolved https://github.com/rust-lang/cargo/issues/4242
-reference-trie = { path = "../test-support/reference-trie", version = "0.12.0" }
->>>>>>> 0d914acf
+reference-trie = { path = "../test-support/reference-trie", version = "0.12.2" }
 hex-literal = "0.1"
 criterion = "0.2.8"
 
