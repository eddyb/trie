--- conflicted
+++ resolved
@@ -1,29 +1,17 @@
 [package]
 name = "reference-trie"
-<<<<<<< HEAD
-version = "0.2.1"
-=======
 version = "0.11.0"
->>>>>>> 909b9211
 authors = ["Parity Technologies <admin@parity.io>"]
 description = "Simple reference trie format"
 repository = "https://github.com/paritytech/trie/"
 license = "Apache-2.0"
 
 [dependencies]
-<<<<<<< HEAD
-hash-db = { path = "../../hash-db" , version = "0.9.0"}
-hash256-std-hasher = { path = "../../hash256-std-hasher", version = "0.9.1" }
-keccak-hasher = { path = "../keccak-hasher", version = "0.2.1" }
-trie-db = { path = "../../trie-db", default-features = false, version = "0.9.1"}
-trie-root = { path = "../../trie-root", default-features = false, version = "0.9.1" }
-=======
 hash-db = { path = "../../hash-db" , version = "0.11.0"}
 hash256-std-hasher = { path = "../../hash256-std-hasher", version = "0.11.0" }
 keccak-hasher = { path = "../keccak-hasher", version = "0.11.0" }
-trie-db = { path = "../../trie-db", version = "0.11.0"}
-trie-root = { path = "../../trie-root", version = "0.11.0" }
->>>>>>> 909b9211
+trie-db = { path = "../../trie-db", default-features = false, version = "0.11.0"}
+trie-root = { path = "../../trie-root", default-features = false, version = "0.11.0" }
 parity-codec = "3.0"
 parity-codec-derive = "3.0"
 
@@ -40,4 +28,5 @@
 # no actual support for std, only to avoid a cargo issues
 std = [
   "trie-db/std",
+  "trie-root/std",
 ]