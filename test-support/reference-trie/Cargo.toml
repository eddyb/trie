--- conflicted
+++ resolved
@@ -1,33 +1,19 @@
 [package]
 name = "reference-trie"
-<<<<<<< HEAD
-version = "0.1.1"
-=======
-version = "0.2.0"
->>>>>>> 696a380c
+version = "0.2.1"
 authors = ["Parity Technologies <admin@parity.io>"]
 description = "Simple reference trie format"
 repository = "https://github.com/paritytech/trie/"
 license = "Apache-2.0"
 
 [dependencies]
-<<<<<<< HEAD
-hash-db = { path = "../../hash-db" }
-hash256-std-hasher = { path = "../../hash256-std-hasher" }
-keccak-hasher = { path = "../keccak-hasher" }
-trie-db = { path = "../../trie-db", default-features = false }
-trie-root = { path = "../../trie-root", default-features = false }
-parity-codec = { version = "2.1" }
-parity-codec-derive = { version = "2.1" }
-=======
 hash-db = { path = "../../hash-db" , version = "0.9.0"}
 hash256-std-hasher = { path = "../../hash256-std-hasher", version = "0.9.1" }
 keccak-hasher = { path = "../keccak-hasher", version = "0.2.1" }
-trie-db = { path = "../../trie-db", version = "0.9.1"}
-trie-root = { path = "../../trie-root", version = "0.9.1" }
+trie-db = { path = "../../trie-db", default-features = false, version = "0.9.1"}
+trie-root = { path = "../../trie-root", default-features = false, version = "0.9.1" }
 parity-codec = "3.0"
 parity-codec-derive = "3.0"
->>>>>>> 696a380c
 
 [dev-dependencies]
 trie-bench = { path = "../trie-bench", version = "0.10.0" }
