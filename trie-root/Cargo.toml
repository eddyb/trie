[package]
name = "trie-root"
<<<<<<< HEAD
version = "0.9.2"
=======
version = "0.11.0"
>>>>>>> 909b9211
authors = ["Parity Technologies <admin@parity.io>"]
description = "In-memory patricia trie operations"
repository = "https://github.com/paritytech/parity-common"
license = "Apache-2.0"
categories = [ "no-std" ]

[dependencies]
hash-db = { path = "../hash-db", default-features = false, version = "0.11.0"}

[dev-dependencies]
hex-literal = "0.1"
keccak-hasher = { path = "../test-support/keccak-hasher", version = "0.11.0" }
trie-standardmap = { path = "../test-support/trie-standardmap", version = "0.11.0" }
# DISABLE the following line when publishing until cyclic dependencies are resolved https://github.com/rust-lang/cargo/issues/4242
<<<<<<< HEAD
reference-trie = { path = "../test-support/reference-trie", default-features = false, version = "0.2.0" }
=======
reference-trie = { path = "../test-support/reference-trie", version = "0.11.0" }
>>>>>>> 909b9211

[features]
default = ["std"]
std = [
	"hash-db/std"
]<|MERGE_RESOLUTION|>--- conflicted
+++ resolved
@@ -1,10 +1,6 @@
 [package]
 name = "trie-root"
-<<<<<<< HEAD
-version = "0.9.2"
-=======
 version = "0.11.0"
->>>>>>> 909b9211
 authors = ["Parity Technologies <admin@parity.io>"]
 description = "In-memory patricia trie operations"
 repository = "https://github.com/paritytech/parity-common"
@@ -19,11 +15,7 @@
 keccak-hasher = { path = "../test-support/keccak-hasher", version = "0.11.0" }
 trie-standardmap = { path = "../test-support/trie-standardmap", version = "0.11.0" }
 # DISABLE the following line when publishing until cyclic dependencies are resolved https://github.com/rust-lang/cargo/issues/4242
-<<<<<<< HEAD
-reference-trie = { path = "../test-support/reference-trie", default-features = false, version = "0.2.0" }
-=======
 reference-trie = { path = "../test-support/reference-trie", version = "0.11.0" }
->>>>>>> 909b9211
 
 [features]
 default = ["std"]
